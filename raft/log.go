--- conflicted
+++ resolved
@@ -53,14 +53,6 @@
 // newLog returns log using the given storage. It recovers the log
 // to the state that it just commits and applies the latest snapshot.
 func newLog(storage Storage) *RaftLog {
-<<<<<<< HEAD
-	hardState, _, _ := storage.InitialState()
-	raftlog := &RaftLog{
-		storage:         storage,
-		committed:       hardState.Commit,
-	}
-	return raftlog
-=======
 	firstIndex,_:=storage.FirstIndex()
 	lastIndex,_ :=storage.LastIndex()
 	hs,_ ,_:=storage.InitialState()
@@ -80,7 +72,6 @@
 		stabled:lastIndex,
 		committed:hs.Commit,
 	}
->>>>>>> aa62b913
 }
 
 // We need to compact the log entries in some point of time like
@@ -108,25 +99,10 @@
 
 // LastIndex return the last index of the log entries
 func (l *RaftLog) LastIndex() uint64 {
-<<<<<<< HEAD
-	if len(l.entries)==0{
-		res,_ :=l.storage.LastIndex()
-		return res
-	}
-	return l.entries[len(l.entries)-1].Index
-}
-func (l *RaftLog) FirstIndex() uint64 {
-	if(len(l.entries)==0){
-		res,_ :=l.storage.LastIndex()
-		return res
-	}
-	return l.entries[0].Index
-=======
 	return l.innerentries[len(l.innerentries)-1].Index
 }
 func (l *RaftLog) FirstIndex() uint64 {
 	return l.innerentries[0].Index
->>>>>>> aa62b913
 }
 // Term return the term of the entry in the given index
 func (l *RaftLog) Term(i uint64) (uint64, error) {
