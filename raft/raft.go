// Copyright 2015 The etcd Authors
//
// Licensed under the Apache License, Version 2.0 (the "License");
// you may not use this file except in compliance with the License.
// You may obtain a copy of the License at
//
//     http://www.apache.org/licenses/LICENSE-2.0
//
// Unless required by applicable law or agreed to in writing, software
// distributed under the License is distributed on an "AS IS" BASIS,
// WITHOUT WARRANTIES OR CONDITIONS OF ANY KIND, either express or implied.
// See the License for the specific language governing permissions and
// limitations under the License.

package raft

import (
	"errors"
	"sort"
	"time"
	"math/rand"

	pb "github.com/pingcap-incubator/tinykv/proto/pkg/eraftpb"
)

// None is a placeholder node ID used when there is no leader.
const None uint64 = 0

// StateType represents the role of a node in a cluster.
type StateType uint64

const (
	StateFollower StateType = iota
	StateCandidate
	StateLeader
)

var stmap = [...]string{
	"StateFollower",
	"StateCandidate",
	"StateLeader",
}

func (st StateType) String() string {
	return stmap[uint64(st)]
}

// ErrProposalDropped is returned when the proposal is ignored by some cases,
// so that the proposer can be notified and fail fast.
var ErrProposalDropped = errors.New("raft proposal dropped")

// Config contains the parameters to start a raft.
type Config struct {
	// ID is the identity of the local raft. ID cannot be 0.
	ID uint64

	// peers contains the IDs of all nodes (including self) in the raft cluster. It
	// should only be set when starting a new raft cluster. Restarting raft from
	// previous configuration will panic if peers is set. peer is private and only
	// used for testing right now.
	peers []uint64

	// ElectionTick is the number of Node.Tick invocations that must pass between
	// elections. That is, if a follower does not receive any message from the
	// leader of current term before ElectionTick has elapsed, it will become
	// candidate and start an election. ElectionTick must be greater than
	// HeartbeatTick. We suggest ElectionTick = 10 * HeartbeatTick to avoid
	// unnecessary leader switching.
	ElectionTick int
	// HeartbeatTick is the number of Node.Tick invocations that must pass between
	// heartbeats. That is, a leader sends heartbeat messages to maintain its
	// leadership every HeartbeatTick ticks.
	HeartbeatTick int

	// Storage is the storage for raft. raft generates entries and states to be
	// stored in storage. raft reads the persisted entries and states out of
	// Storage when it needs. raft reads out the previous state and configuration
	// out of storage when restarting.
	Storage Storage
	// Applied is the last applied index. It should only be set when restarting
	// raft. raft will not return entries to the application smaller or equal to
	// Applied. If Applied is unset when restarting, raft might return previous
	// applied entries. This is a very application dependent configuration.
	Applied uint64
}

func (c *Config) validate() error {
	if c.ID == None {
		return errors.New("cannot use none as id")
	}

	if c.HeartbeatTick <= 0 {
		return errors.New("heartbeat tick must be greater than 0")
	}

	if c.ElectionTick <= c.HeartbeatTick {
		return errors.New("election tick must be greater than heartbeat tick")
	}

	if c.Storage == nil {
		return errors.New("storage cannot be nil")
	}

	return nil
}

// Progress represents a follower’s progress in the view of the leader. Leader maintains
// progresses of all followers, and sends entries to the follower based on its progress.
type Progress struct {
	Match, Next uint64
}

type Raft struct {
	id uint64

	Term uint64
	Vote uint64

	// the log
	RaftLog *RaftLog

	// log replication progress of each peers
	Prs map[uint64]*Progress

	// this peer's role
	State StateType

	// votes records
	votes map[uint64]bool

	// msgs need to send
	msgs []pb.Message

	// the leader id
	Lead uint64

	// heartbeat interval, should send
	heartbeatTimeout int
	// baseline of election interval
	electionTimeout int
	// number of ticks since it reached last heartbeatTimeout.
	// only leader keeps heartbeatElapsed.
	heartbeatElapsed int
	// Ticks since it reached last electionTimeout when it is leader or candidate.
	// Number of ticks since it reached last electionTimeout or received a
	// valid message from current leader when it is a follower.
	electionElapsed int

	// leadTransferee is id of the leader transfer target when its value is not zero.
	// Follow the procedure defined in section 3.10 of Raft phd thesis.
	// (https://web.stanford.edu/~ouster/cgi-bin/papers/OngaroPhD.pdf)
	// (Used in 3A leader transfer)
	leadTransferee uint64

	// Only one conf change may be pending (in the log, but not yet
	// applied) at a time. This is enforced via PendingConfIndex, which
	// is set to a value >= the log index of the latest pending
	// configuration change (if any). Config changes are only allowed to
	// be proposed if the leader's applied index is greater than this
	// value.
	// (Used in 3A conf change)
	PendingConfIndex uint64
}

// newRaft return a raft peer with the given config
func newRaft(c *Config) *Raft {
	if err := c.validate(); err != nil {
		panic(err.Error())
	}
	hs ,cs,_ :=c.Storage.InitialState()
	r:= &Raft{
		id:c.ID,
		Term:hs.Term,
		Vote:hs.Vote,
		State: StateFollower,
		votes:make(map[uint64]bool),
		Lead:None,
		Prs:make(map[uint64]*Progress),
		heartbeatElapsed:0,
		electionElapsed:0,
		electionTimeout:c.ElectionTick,
		heartbeatTimeout:c.HeartbeatTick,
		RaftLog:newLog(c.Storage),
	}
	if c.peers== nil{
		c.peers=cs.Nodes
	}
	for _,v := range c.peers{
<<<<<<< HEAD
		r.votes[v]=false
		r.Prs[v]=&Progress{}
=======
		r.Prs[v]=&Progress{Next:r.RaftLog.LastIndex()+1}
>>>>>>> aa62b913

	}
	return r
}

// sendAppend sends an append RPC with new entries (if any) and the
// current commit index to the given peer. Returns true if a message was sent.
func (r *Raft) sendAppend(to uint64) bool {
	prevIndex := r.Prs[to].Next - 1
<<<<<<< HEAD
	prevLogTerm, err := r.RaftLog.Term(prevIndex)
	mustTerm(prevLogTerm,err)
=======
	prevLogTerm, _ := r.RaftLog.Term(prevIndex)
>>>>>>> aa62b913
	var entries []*pb.Entry
	n := r.RaftLog.LastIndex() + 1
	firstIndex := r.RaftLog.FirstIndex()
	for i := r.Prs[to].Next; i < n; i++ {
<<<<<<< HEAD
		entries = append(entries, &r.RaftLog.entries[i-firstIndex])
=======
		entries = append(entries, &r.RaftLog.innerentries[i-firstIndex])
>>>>>>> aa62b913
	}
	msg := pb.Message{
		MsgType: pb.MessageType_MsgAppend,
		From:    r.id,
		To:      to,
		Term:    r.Term,
		Commit:  r.RaftLog.committed,
		LogTerm: prevLogTerm,
		Index:   prevIndex,
		Entries: entries,
	}
	r.msgs = append(r.msgs, msg)
	return true
}

// sendHeartbeat sends a heartbeat RPC to the given peer.
func (r *Raft) sendHeartbeat(to uint64) {
	msg := pb.Message{
		MsgType: pb.MessageType_MsgHeartbeat,
		To:      to,
		From:    r.id,
		Term:    r.Term,
		Commit:  r.RaftLog.committed,
	}
	r.msgs = append(r.msgs, msg)
}

func (r *Raft) sendRequestVote(to uint64){
<<<<<<< HEAD
=======
	lastIndex :=r.RaftLog.LastIndex()
	lastTerm,_:=r.RaftLog.Term(lastIndex)
>>>>>>> aa62b913
	msg :=pb.Message{
		MsgType: pb.MessageType_MsgRequestVote,
		From:    r.id,
		To:		 to,
		Term:    r.Term,
<<<<<<< HEAD
=======
		Index: lastIndex,
		LogTerm: lastTerm,
>>>>>>> aa62b913
	}
	r.msgs= append(r.msgs,msg)
}
// tick advances the internal logical clock by a single tick.
func (r *Raft) tick() {
	switch r.State{
	case StateLeader:
		r.heartbeatElapsed++
		if r.heartbeatElapsed==r.heartbeatTimeout{
			r.Step(pb.Message{MsgType:pb.MessageType_MsgBeat})
		}
	case StateFollower:
		fallthrough
	case StateCandidate:
		r.electionElapsed++
		if r.electionElapsed == r.electionTimeout{
			r.Step(pb.Message{MsgType: pb.MessageType_MsgHup})
		}
	}
}

// becomeFollower transform this peer's state to Follower
func (r *Raft) becomeFollower(term uint64, lead uint64) {
	r.State=StateFollower
	r.Term=term
	r.Vote=None
	r.Lead=lead
	r.heartbeatElapsed=0
	r.electionElapsed=0
	rand.Seed(time.Now().UnixNano())
	r.electionElapsed-=rand.Intn(r.electionTimeout)
}

// becomeCandidate transform this peer's state to candidate
func (r *Raft) becomeCandidate() {
	r.State=StateCandidate
	r.Vote=r.id
	r.Term++
	r.Lead = None
	r.heartbeatElapsed=0
<<<<<<< HEAD
	for i :=range r.votes{
		r.votes[i]=false
	}
=======
	r.votes=make(map[uint64]bool)
>>>>>>> aa62b913
	r.votes[r.id]=true
	r.electionElapsed=0
	rand.Seed(time.Now().UnixNano())
	r.electionElapsed-=rand.Intn(r.electionTimeout)
}
// becomeLeader transform this peer's state to leader
func (r *Raft) becomeLeader() {
	r.State = StateLeader
	r.heartbeatElapsed = 0
	r.electionElapsed = 0
	r.Lead = r.id
	r.Vote=r.Lead

	lastIndex :=r.RaftLog.LastIndex()
	for id:= range r.Prs{
		r.Prs[id].Match=0
		r.Prs[id].Next=lastIndex+1
	}
<<<<<<< HEAD
=======
	noopEntry :=pb.Entry{
		Term:r.Term,
		Index:r.RaftLog.LastIndex()+1,
		Data:nil,
	}
	r.RaftLog.innerentries=append(r.RaftLog.innerentries,noopEntry)
	r.RaftLog.AfterChange()
	r.Prs[r.id].Match=r.RaftLog.LastIndex()
	r.Prs[r.id].Next=r.RaftLog.LastIndex()+1
>>>>>>> aa62b913
	for id:= range r.Prs{
		if(id!=r.id){
			r.sendAppend(id)
		}
	}
}

// Step the entrance of handle message, see `MessageType`
// on `eraftpb.proto` for what msgs should be handled
func (r *Raft) Step(m pb.Message) error {
	// Your Code Here (2A).
	switch r.State {
	case StateFollower:
		r.FHandleMessage(m)
	case StateCandidate:
		r.CHandleMessage(m)
	case StateLeader:
		r.LHandleMessage(m)

	}
	return nil
}
func (r *Raft) FHandleMessage(m pb.Message){
	switch m.MsgType {
	case pb.MessageType_MsgHup:
		r.becomeCandidate()
<<<<<<< HEAD
		if(len(r.votes)==1){
=======
		if(len(r.Prs)==1){
>>>>>>> aa62b913
			r.becomeLeader()
			return
		}
		allnodes :=nodes(r)
		for _,v :=range allnodes{
			if v!= r.id{
				r.sendRequestVote(v)
			}
		}
	case pb.MessageType_MsgAppend:
		r.handleAppendEntries(m)
	case pb.MessageType_MsgRequestVote:
		msg:=pb.Message{
			MsgType:pb.MessageType_MsgRequestVoteResponse,
			From:m.To,
			To:m.From,
		}
		if r.Term>m.Term{
			msg.Term=r.Term
			msg.Reject=true
			r.msgs=append(r.msgs,msg)
			return
		}
		if(r.Term<m.Term){
<<<<<<< HEAD
			r.becomeFollower(m.Term,None)
=======
			r.Term=m.Term
			r.Vote=None
>>>>>>> aa62b913
		}
		msg.Term=m.Term
		if (r.Vote==None || r.Vote==m.From){
			lastIndex := r.RaftLog.LastIndex()
<<<<<<< HEAD
			lastTerm ,err:=r.RaftLog.Term(lastIndex)
			mustTerm(lastTerm,err)
=======
			lastTerm ,_:=r.RaftLog.Term(lastIndex)
>>>>>>> aa62b913
			if(lastTerm< m.LogTerm || (lastTerm==m.LogTerm && m.Index>=lastIndex)){
				msg.Reject=false
				r.Vote=m.From
				r.msgs=append(r.msgs,msg)
				return
			}
		}
		msg.Reject=true
		r.msgs=append(r.msgs,msg)
		return
	case pb.MessageType_MsgHeartbeat:
		r.handleHeartbeat(m)
	case pb.MessageType_MsgRequestVoteResponse:
	case pb.MessageType_MsgBeat:
	case pb.MessageType_MsgPropose:
	case pb.MessageType_MsgAppendResponse: 
	case pb.MessageType_MsgSnapshot:
	case pb.MessageType_MsgHeartbeatResponse: 
	case pb.MessageType_MsgTransferLeader:
	case pb.MessageType_MsgTimeoutNow:
	}
}

func (r *Raft) CHandleMessage(m pb.Message){
	switch m.MsgType {
	case pb.MessageType_MsgHup:
		r.becomeCandidate()
<<<<<<< HEAD
		if(len(r.votes)==1){
=======
		if(len(r.Prs)==1){
>>>>>>> aa62b913
			r.becomeLeader()
			return
		}
		allnodes :=nodes(r)
		for _,v :=range allnodes{
			if v!= r.id{
				r.sendRequestVote(v)
			}
		}
	case pb.MessageType_MsgAppend:
		r.handleAppendEntries(m)
	case pb.MessageType_MsgRequestVote:
		if m.Term>r.Term{
			r.becomeFollower(m.Term,None)
			r.Step(m)
			return
		}
<<<<<<< HEAD
=======
		msg:=pb.Message{
			MsgType:pb.MessageType_MsgRequestVoteResponse,
			From:m.To,
			To:m.From,
		}
		if r.Term>m.Term{
			msg.Term=r.Term
			msg.Reject=true
			r.msgs=append(r.msgs,msg)
			return
		}
		msg.Term=m.Term
		if (r.Vote==None || r.Vote==m.From){
			lastIndex := r.RaftLog.LastIndex()
			lastTerm ,_:=r.RaftLog.Term(lastIndex)
			if(lastTerm< m.LogTerm || (lastTerm==m.LogTerm && m.Index>=lastIndex)){
				msg.Reject=false
				r.Vote=m.From
				r.msgs=append(r.msgs,msg)
				return
			}
		}
		msg.Reject=true
		r.msgs=append(r.msgs,msg)
		return
>>>>>>> aa62b913
	case pb.MessageType_MsgRequestVoteResponse:
		if m.Reject==true{
			r.votes[m.From]=false
			if m.Term>r.Term{
				r.becomeFollower(m.Term,None)
<<<<<<< HEAD
			}
		}else{
			r.votes[m.From]=true
			counts :=0
			for _,v :=range r.votes{
				if v==true{
					counts++
				}
			}
			if counts>len(r.votes)/2{
				r.becomeLeader()
			}
		}
=======
				return
			}
		}else{
			r.votes[m.From]=true
		}
		counts :=0
		countsF :=0
		for _,v :=range r.votes{
			if v==true{
				counts++
			}else {
				countsF++
			}
		}
		if counts>len(r.Prs)/2{
			r.becomeLeader()
		}else if countsF>=(len(r.Prs)+1)/2{
			r.becomeFollower(r.Term,None)
		}
	
>>>>>>> aa62b913
	case pb.MessageType_MsgHeartbeat:
	case pb.MessageType_MsgBeat: 
	case pb.MessageType_MsgPropose:
	case pb.MessageType_MsgAppendResponse:
	case pb.MessageType_MsgSnapshot:
	case pb.MessageType_MsgHeartbeatResponse:
	case pb.MessageType_MsgTransferLeader:
	case pb.MessageType_MsgTimeoutNow:
	}
}

func (r *Raft) LHandleMessage(m pb.Message){
	switch m.MsgType {
	case pb.MessageType_MsgBeat:
		allnodes :=nodes(r)
		for _,v:=range allnodes{
			if v!= r.id{
				r.sendHeartbeat(v)
			}
		}
		r.heartbeatElapsed=0
	case pb.MessageType_MsgAppend:
		r.handleAppendEntries(m)
	case pb.MessageType_MsgAppendResponse: 
		if(m.Reject==true){
<<<<<<< HEAD
			r.Prs[m.From].Next--
			r.sendAppend(m.From)
=======
>>>>>>> aa62b913
			if(m.Term>r.Term){
				r.becomeFollower(m.Term,None)
				return
			}
<<<<<<< HEAD
		}
		r.Prs[m.From].Match = m.Index
		r.Prs[m.From].Next = m.Index + 1
		match := make(uint64Slice, len(r.Prs))
		i:= 0
		for _, prs := range r.Prs {
			match[i] = prs.Match
			i++
		}
		sort.Sort(match)
		Match := match[len(r.Prs)/2-1]
		if Match > r.RaftLog.committed {
			logTerm, _ := r.RaftLog.Term(Match)
			if logTerm == r.Term {
				r.RaftLog.committed = Match
=======
			r.Prs[m.From].Next=m.Index+1
			r.sendAppend(m.From)
		}
		r.Prs[m.From].Match = m.Index
		r.Prs[m.From].Next = m.Index+1
		match := make(uint64Slice, len(r.Prs))
		i :=0
		for _, node := range r.Prs {
			match[i] = node.Match
			i++
		}
		sort.Sort(match)
		counts :=uint64(0)
		if(len(match)%2==0){
			counts = uint64(len(match)/2-1)
		}else{
			counts = uint64((len(match)+1)/2-1)
		}
		if match[counts] > r.RaftLog.committed {
			logTerm, _ := r.RaftLog.Term(match[counts])
			if logTerm == r.Term {
				r.RaftLog.committed = match[counts]
				for node,_ :=range r.Prs{
					if(node !=r.id){
						r.sendAppend(node)
					}
				}
>>>>>>> aa62b913
			}
		}
	case pb.MessageType_MsgRequestVote:
		if m.Term>r.Term{
			r.becomeFollower(m.Term,None)
			r.Step(m)
			return
		}
<<<<<<< HEAD
	case pb.MessageType_MsgHeartbeatResponse: 
	case pb.MessageType_MsgHup:
	case pb.MessageType_MsgPropose:
=======
		msg:=pb.Message{
			MsgType:pb.MessageType_MsgRequestVoteResponse,
			From:m.To,
			To:m.From,
		}
		if r.Term>m.Term{
			msg.Term=r.Term
			msg.Reject=true
			r.msgs=append(r.msgs,msg)
			return
		}
		msg.Term=m.Term
		if (r.Vote==None || r.Vote==m.From){
			lastIndex := r.RaftLog.LastIndex()
			lastTerm ,_:=r.RaftLog.Term(lastIndex)
			if(lastTerm< m.LogTerm || (lastTerm==m.LogTerm && m.Index>=lastIndex)){
				msg.Reject=false
				r.Vote=m.From
				r.msgs=append(r.msgs,msg)
				return
			}
		}
		msg.Reject=true
		r.msgs=append(r.msgs,msg)
		return
	case pb.MessageType_MsgPropose:
		for i,v :=range m.Entries{ 
			v.Term=r.Term
			v.Index=r.RaftLog.LastIndex()+uint64(i)+1
			r.RaftLog.innerentries=append(r.RaftLog.innerentries,*v)
			r.RaftLog.AfterChange()
		}
		r.Prs[r.id].Next=r.RaftLog.LastIndex()+1
		r.Prs[r.id].Match=r.RaftLog.LastIndex()
		for node :=range r.Prs{
			if node != r.id{
				r.sendAppend(node)
			}
		}
		if len(r.Prs)==1{
			r.RaftLog.committed=r.RaftLog.LastIndex()
		}
	case pb.MessageType_MsgHeartbeatResponse: 
		if(m.Reject && m.Term>r.Term){
			r.becomeFollower(m.Term,None)
			return
		}
		if(m.Commit!=r.RaftLog.committed){
			r.sendAppend(m.From)
		}
	case pb.MessageType_MsgHup:
>>>>>>> aa62b913
	case pb.MessageType_MsgRequestVoteResponse: 
	case pb.MessageType_MsgSnapshot:
	case pb.MessageType_MsgHeartbeat:
	case pb.MessageType_MsgTransferLeader:
	case pb.MessageType_MsgTimeoutNow:
	}
}

// handleAppendEntries handle AppendEntries RPC request
func (r *Raft) handleAppendEntries(m pb.Message) {
	if(r.Term<=m.Term){
		r.becomeFollower(m.Term,m.From)
	}else{
		msg := pb.Message{
			MsgType: pb.MessageType_MsgAppendResponse,
			From:    m.To,
			To:      m.From,
			Term:    r.Term,
			Reject:  true,
		}
		r.msgs = append(r.msgs, msg)
		return
	}
	lastIndex := r.RaftLog.LastIndex()
	if m.Index <= lastIndex {
<<<<<<< HEAD
		LogTerm, _ := r.RaftLog.Term(m.Index)
		if m.LogTerm == LogTerm {
			entrys := make([]pb.Entry,0)
			for _,v:=range m.Entries{
				entrys=append(entrys,*v)
			}
			r.RaftLog.storage.Append(entrys)
=======
		prevTerm ,_:= r.RaftLog.Term(m.Index)
		if m.LogTerm == prevTerm {
			unstable:=-1
			if len(m.Entries) !=0{
				is:=true
				for _,v:=range m.Entries{
					if v.Index<uint64(len(r.RaftLog.innerentries)) && is{
						cT,_:=r.RaftLog.Term(v.Index)
						if v.Term!=cT{
							unstable=int(v.Index)-1
							r.RaftLog.innerentries=r.RaftLog.innerentries[:v.Index-r.RaftLog.FirstIndex()]
							r.RaftLog.AfterChange()
							is=false
						}else{
							continue
						}
					}
					r.RaftLog.innerentries=append(r.RaftLog.innerentries,*v)
					r.RaftLog.AfterChange()
				}
			
			}
			if unstable!=-1{
				r.RaftLog.stabled=uint64(unstable)
			}
>>>>>>> aa62b913
			msg := pb.Message{
				MsgType: pb.MessageType_MsgAppendResponse,
				From:    r.id,
				To:      m.From,
				Term:    r.Term,
				Reject:  false,
<<<<<<< HEAD
				Index:   r.RaftLog.LastIndex()+1,
			}
			if m.Commit > r.RaftLog.committed {
				r.RaftLog.committed = min(m.Commit, m.Index+uint64(len(m.Entries)))
=======
				Index:   r.RaftLog.LastIndex(),
			}

			
			if m.Commit > r.RaftLog.committed {
				if len(m.Entries)!=0{
					r.RaftLog.committed = min(m.Commit,r.RaftLog.LastIndex())
				}else {
					r.RaftLog.committed = min(m.Commit,m.Index)
				}
			}
			r.msgs = append(r.msgs, msg)
			return
		}else{
			msg := pb.Message{
				MsgType: pb.MessageType_MsgAppendResponse,
				From:    m.To,
				To:      m.From,
				Term:    r.Term,
				Reject:  true,
				Index: m.Index-1,
>>>>>>> aa62b913
			}
			r.msgs = append(r.msgs, msg)
			return
		}
	}
	msg := pb.Message{
		MsgType: pb.MessageType_MsgAppendResponse,
		From:    m.To,
		To:      m.From,
		Term:    r.Term,
		Reject:  true,
<<<<<<< HEAD
=======
		Index: lastIndex,
>>>>>>> aa62b913
	}
	r.msgs = append(r.msgs, msg)
}

// handleHeartbeat handle Heartbeat RPC request
func (r *Raft) handleHeartbeat(m pb.Message) {
	msg:=pb.Message{
		MsgType:pb.MessageType_MsgHeartbeatResponse,
  		From:m.To,
		To:m.From,
	}
	if r.Term>m.Term {
		msg.Reject=true
	}else {
		msg.Reject=false
		r.electionElapsed=0
<<<<<<< HEAD
	}
=======
		if r.State != StateFollower{
			r.becomeFollower(m.Term,m.From)
		}
		if(m.Commit>r.RaftLog.committed){
			r.RaftLog.committed=min(m.Commit,r.RaftLog.LastIndex())
		}
	}
	msg.Commit=r.RaftLog.committed
>>>>>>> aa62b913
	msg.Term=r.Term
	r.msgs=append(r.msgs,msg)
	return
}

// handleSnapshot handle Snapshot RPC request
func (r *Raft) handleSnapshot(m pb.Message) {
	// Your Code Here (2C).
}

// addNode add a new node to raft group
func (r *Raft) addNode(id uint64) {
	// Your Code Here (3A).
}

// removeNode remove a node from raft group
func (r *Raft) removeNode(id uint64) {
	// Your Code Here (3A).
}<|MERGE_RESOLUTION|>--- conflicted
+++ resolved
@@ -186,12 +186,7 @@
 		c.peers=cs.Nodes
 	}
 	for _,v := range c.peers{
-<<<<<<< HEAD
-		r.votes[v]=false
-		r.Prs[v]=&Progress{}
-=======
 		r.Prs[v]=&Progress{Next:r.RaftLog.LastIndex()+1}
->>>>>>> aa62b913
 
 	}
 	return r
@@ -201,21 +196,12 @@
 // current commit index to the given peer. Returns true if a message was sent.
 func (r *Raft) sendAppend(to uint64) bool {
 	prevIndex := r.Prs[to].Next - 1
-<<<<<<< HEAD
-	prevLogTerm, err := r.RaftLog.Term(prevIndex)
-	mustTerm(prevLogTerm,err)
-=======
 	prevLogTerm, _ := r.RaftLog.Term(prevIndex)
->>>>>>> aa62b913
 	var entries []*pb.Entry
 	n := r.RaftLog.LastIndex() + 1
 	firstIndex := r.RaftLog.FirstIndex()
 	for i := r.Prs[to].Next; i < n; i++ {
-<<<<<<< HEAD
-		entries = append(entries, &r.RaftLog.entries[i-firstIndex])
-=======
 		entries = append(entries, &r.RaftLog.innerentries[i-firstIndex])
->>>>>>> aa62b913
 	}
 	msg := pb.Message{
 		MsgType: pb.MessageType_MsgAppend,
@@ -244,21 +230,15 @@
 }
 
 func (r *Raft) sendRequestVote(to uint64){
-<<<<<<< HEAD
-=======
 	lastIndex :=r.RaftLog.LastIndex()
 	lastTerm,_:=r.RaftLog.Term(lastIndex)
->>>>>>> aa62b913
 	msg :=pb.Message{
 		MsgType: pb.MessageType_MsgRequestVote,
 		From:    r.id,
 		To:		 to,
 		Term:    r.Term,
-<<<<<<< HEAD
-=======
 		Index: lastIndex,
 		LogTerm: lastTerm,
->>>>>>> aa62b913
 	}
 	r.msgs= append(r.msgs,msg)
 }
@@ -299,13 +279,7 @@
 	r.Term++
 	r.Lead = None
 	r.heartbeatElapsed=0
-<<<<<<< HEAD
-	for i :=range r.votes{
-		r.votes[i]=false
-	}
-=======
 	r.votes=make(map[uint64]bool)
->>>>>>> aa62b913
 	r.votes[r.id]=true
 	r.electionElapsed=0
 	rand.Seed(time.Now().UnixNano())
@@ -324,8 +298,6 @@
 		r.Prs[id].Match=0
 		r.Prs[id].Next=lastIndex+1
 	}
-<<<<<<< HEAD
-=======
 	noopEntry :=pb.Entry{
 		Term:r.Term,
 		Index:r.RaftLog.LastIndex()+1,
@@ -335,7 +307,6 @@
 	r.RaftLog.AfterChange()
 	r.Prs[r.id].Match=r.RaftLog.LastIndex()
 	r.Prs[r.id].Next=r.RaftLog.LastIndex()+1
->>>>>>> aa62b913
 	for id:= range r.Prs{
 		if(id!=r.id){
 			r.sendAppend(id)
@@ -362,11 +333,7 @@
 	switch m.MsgType {
 	case pb.MessageType_MsgHup:
 		r.becomeCandidate()
-<<<<<<< HEAD
-		if(len(r.votes)==1){
-=======
 		if(len(r.Prs)==1){
->>>>>>> aa62b913
 			r.becomeLeader()
 			return
 		}
@@ -391,22 +358,13 @@
 			return
 		}
 		if(r.Term<m.Term){
-<<<<<<< HEAD
-			r.becomeFollower(m.Term,None)
-=======
 			r.Term=m.Term
 			r.Vote=None
->>>>>>> aa62b913
 		}
 		msg.Term=m.Term
 		if (r.Vote==None || r.Vote==m.From){
 			lastIndex := r.RaftLog.LastIndex()
-<<<<<<< HEAD
-			lastTerm ,err:=r.RaftLog.Term(lastIndex)
-			mustTerm(lastTerm,err)
-=======
 			lastTerm ,_:=r.RaftLog.Term(lastIndex)
->>>>>>> aa62b913
 			if(lastTerm< m.LogTerm || (lastTerm==m.LogTerm && m.Index>=lastIndex)){
 				msg.Reject=false
 				r.Vote=m.From
@@ -434,11 +392,7 @@
 	switch m.MsgType {
 	case pb.MessageType_MsgHup:
 		r.becomeCandidate()
-<<<<<<< HEAD
-		if(len(r.votes)==1){
-=======
 		if(len(r.Prs)==1){
->>>>>>> aa62b913
 			r.becomeLeader()
 			return
 		}
@@ -456,8 +410,6 @@
 			r.Step(m)
 			return
 		}
-<<<<<<< HEAD
-=======
 		msg:=pb.Message{
 			MsgType:pb.MessageType_MsgRequestVoteResponse,
 			From:m.To,
@@ -483,27 +435,11 @@
 		msg.Reject=true
 		r.msgs=append(r.msgs,msg)
 		return
->>>>>>> aa62b913
 	case pb.MessageType_MsgRequestVoteResponse:
 		if m.Reject==true{
 			r.votes[m.From]=false
 			if m.Term>r.Term{
 				r.becomeFollower(m.Term,None)
-<<<<<<< HEAD
-			}
-		}else{
-			r.votes[m.From]=true
-			counts :=0
-			for _,v :=range r.votes{
-				if v==true{
-					counts++
-				}
-			}
-			if counts>len(r.votes)/2{
-				r.becomeLeader()
-			}
-		}
-=======
 				return
 			}
 		}else{
@@ -524,7 +460,6 @@
 			r.becomeFollower(r.Term,None)
 		}
 	
->>>>>>> aa62b913
 	case pb.MessageType_MsgHeartbeat:
 	case pb.MessageType_MsgBeat: 
 	case pb.MessageType_MsgPropose:
@@ -550,32 +485,10 @@
 		r.handleAppendEntries(m)
 	case pb.MessageType_MsgAppendResponse: 
 		if(m.Reject==true){
-<<<<<<< HEAD
-			r.Prs[m.From].Next--
-			r.sendAppend(m.From)
-=======
->>>>>>> aa62b913
 			if(m.Term>r.Term){
 				r.becomeFollower(m.Term,None)
 				return
 			}
-<<<<<<< HEAD
-		}
-		r.Prs[m.From].Match = m.Index
-		r.Prs[m.From].Next = m.Index + 1
-		match := make(uint64Slice, len(r.Prs))
-		i:= 0
-		for _, prs := range r.Prs {
-			match[i] = prs.Match
-			i++
-		}
-		sort.Sort(match)
-		Match := match[len(r.Prs)/2-1]
-		if Match > r.RaftLog.committed {
-			logTerm, _ := r.RaftLog.Term(Match)
-			if logTerm == r.Term {
-				r.RaftLog.committed = Match
-=======
 			r.Prs[m.From].Next=m.Index+1
 			r.sendAppend(m.From)
 		}
@@ -603,7 +516,6 @@
 						r.sendAppend(node)
 					}
 				}
->>>>>>> aa62b913
 			}
 		}
 	case pb.MessageType_MsgRequestVote:
@@ -612,11 +524,6 @@
 			r.Step(m)
 			return
 		}
-<<<<<<< HEAD
-	case pb.MessageType_MsgHeartbeatResponse: 
-	case pb.MessageType_MsgHup:
-	case pb.MessageType_MsgPropose:
-=======
 		msg:=pb.Message{
 			MsgType:pb.MessageType_MsgRequestVoteResponse,
 			From:m.To,
@@ -668,7 +575,6 @@
 			r.sendAppend(m.From)
 		}
 	case pb.MessageType_MsgHup:
->>>>>>> aa62b913
 	case pb.MessageType_MsgRequestVoteResponse: 
 	case pb.MessageType_MsgSnapshot:
 	case pb.MessageType_MsgHeartbeat:
@@ -694,15 +600,6 @@
 	}
 	lastIndex := r.RaftLog.LastIndex()
 	if m.Index <= lastIndex {
-<<<<<<< HEAD
-		LogTerm, _ := r.RaftLog.Term(m.Index)
-		if m.LogTerm == LogTerm {
-			entrys := make([]pb.Entry,0)
-			for _,v:=range m.Entries{
-				entrys=append(entrys,*v)
-			}
-			r.RaftLog.storage.Append(entrys)
-=======
 		prevTerm ,_:= r.RaftLog.Term(m.Index)
 		if m.LogTerm == prevTerm {
 			unstable:=-1
@@ -728,19 +625,12 @@
 			if unstable!=-1{
 				r.RaftLog.stabled=uint64(unstable)
 			}
->>>>>>> aa62b913
 			msg := pb.Message{
 				MsgType: pb.MessageType_MsgAppendResponse,
 				From:    r.id,
 				To:      m.From,
 				Term:    r.Term,
 				Reject:  false,
-<<<<<<< HEAD
-				Index:   r.RaftLog.LastIndex()+1,
-			}
-			if m.Commit > r.RaftLog.committed {
-				r.RaftLog.committed = min(m.Commit, m.Index+uint64(len(m.Entries)))
-=======
 				Index:   r.RaftLog.LastIndex(),
 			}
 
@@ -762,7 +652,6 @@
 				Term:    r.Term,
 				Reject:  true,
 				Index: m.Index-1,
->>>>>>> aa62b913
 			}
 			r.msgs = append(r.msgs, msg)
 			return
@@ -774,10 +663,7 @@
 		To:      m.From,
 		Term:    r.Term,
 		Reject:  true,
-<<<<<<< HEAD
-=======
 		Index: lastIndex,
->>>>>>> aa62b913
 	}
 	r.msgs = append(r.msgs, msg)
 }
@@ -794,9 +680,6 @@
 	}else {
 		msg.Reject=false
 		r.electionElapsed=0
-<<<<<<< HEAD
-	}
-=======
 		if r.State != StateFollower{
 			r.becomeFollower(m.Term,m.From)
 		}
@@ -805,7 +688,6 @@
 		}
 	}
 	msg.Commit=r.RaftLog.committed
->>>>>>> aa62b913
 	msg.Term=r.Term
 	r.msgs=append(r.msgs,msg)
 	return
